# Copyright 2014, 2015 Holger Kohr, Jonas Adler
#
# This file is part of RL.
#
# RL is free software: you can redistribute it and/or modify
# it under the terms of the GNU General Public License as published by
# the Free Software Foundation, either version 3 of the License, or
# (at your option) any later version.
#
# RL is distributed in the hope that it will be useful,
# but WITHOUT ANY WARRANTY; without even the implied warranty of
# MERCHANTABILITY or FITNESS FOR A PARTICULAR PURPOSE.  See the
# GNU General Public License for more details.
#
# You should have received a copy of the GNU General Public License
# along with RL.  If not, see <http://www.gnu.org/licenses/>.


# Imports for common Python 2/3 codebase
from __future__ import unicode_literals, print_function, division
from __future__ import absolute_import
try:
    from builtins import str, object, super
except ImportError:  # Versions < 0.14 of python-future
    from future.builtins import str, object, super
from future.utils import with_metaclass
from future import standard_library

# External module imports
from numbers import Number
from abc import ABCMeta, abstractmethod, abstractproperty

# RL imports
from RL.utility.utility import errfmt

standard_library.install_aliases()

class OperatorMeta(ABCMeta):
    def __call__(cls, *args, **kwargs):
        obj = ABCMeta.__call__(cls, *args, **kwargs)
        if not hasattr(obj, 'domain'):
            raise NotImplementedError("'Operator' instances should have a 'domain' attribute")
        if not hasattr(obj, 'range'):
            raise NotImplementedError("'Operator' instances should have a 'range' attribute")
        return obj

class Operator(with_metaclass(OperatorMeta, object)):
    """Abstract operator

    A subclass of this has to have the attributes

    domain : AbstractSet
            The set this operator takes values from

    range : AbstractSet
            The set this operator takes values in


    It also needs to implement a method that evaluates the operator.

    applyImpl(self, rhs, out)

    Where the arguments are

    rhs : domain element
          The point the operator should be evaluated in.

    out : range element
          The result of the evaluation.


    """

    @abstractmethod
    def applyImpl(self, rhs, out):
        """Apply the operator.

        This method is not intended to be called by external users.
        It is intended that classes that derive from Operator derive
        from this method.

        Parameters
        ----------

        rhs : element in self.domain
              An object in the domain of this operator. This object is
              "constant", and must not be modified.
              This is the point that the operator should be applied in.

        out : element in self.range
              An object in the range of this operator. This object is
              "mutable", the result should be written to it. The result
              must not depend on the initial state of this element.

        Returns
        -------
        None
        """

    def getDerivative(self, point):
        """ Get the derivative operator of this operator at `point`
        """
        raise NotImplementedError(errfmt('''
        getDerivative not implemented for this operator ({})
        '''.format(self)))

    # Implicitly defined operators
    def apply(self, rhs, out):
        """ Apply this operator in place.   Informally: out = f(rhs)

        Parameters
        ----------

        rhs : element in self.domain
              An object in the domain of this operator. This object is
              "constant", and will not be modified.
              This is the point that the operator should be applied in.

        out : element in self.range
              An object in the range of this operator. This object is
              "mutable", the result will be written to it. The result
              is independent of the state of this element.

        Returns
        -------
        None

        Example
        -------

        >>> rn = RN(3)
        >>> Op = IdentityOperator(rn)
        >>> x = rn.element([1, 2, 3])
        >>> y = rn.element()
        >>> Op.apply(x, y)
        >>> y
        [1.0, 2.0, 3.0]
        """

        if not self.domain.contains(rhs):
            raise TypeError(errfmt('''
            rhs ({}) is not in the domain of this operator ({})
            '''.format(rhs, self)))

        if not self.range.contains(out):
            raise TypeError(errfmt('''
            out ({}) is not in the range of this operator ({})
            '''.format(out, self)))

        if rhs is out:
            raise ValueError(errfmt('''
            rhs ({}) is the same as out ({}) operators do not permit
            aliased arguments
            '''.format(rhs, out)))

        self.applyImpl(rhs, out)

    def __call__(self, rhs):
        """ Evaluates the operator. The output element is allocated
        dynamically.

        Parameters
        ----------
        rhs : element in self.domain
              An object in the domain of this operator. This object is
              "constant", and will not be modified.
              This is the point that the operator should be applied in.

        Returns
        -------
        element in self.range
            The result of evaluating the operator.

        Example
        -------

        >>> rn = RN(3)
        >>> Op = IdentityOperator(rn)
        >>> x = rn.element([1, 2, 3])
        >>> Op(x)
        [1.0, 2.0, 3.0]
        """

        tmp = self.range.element()
        self.apply(rhs, tmp)
        return tmp

    def __add__(self, other):
        """ Operator addition (A+B)(x) = A(x) + B(x)
        """

        return OperatorSum(self, other)

    def __mul__(self, other):
        """Right multiplication of operators with scalars
        (A*a)(x) = A(a*x)

        Note that left and right multiplication of operators is
        different.

        Parameters
        ----------
        other : Operator
                Operator with same domain and range as this operator

        Returns
        -------
        OperatorRightScalarMultiplication instance

        Example
        -------

        >>> rn = RN(3)
        >>> Op = IdentityOperator(rn)
        >>> x = rn.element([1, 2, 3])
        >>> Op(x)
        [1.0, 2.0, 3.0]
        >>> Scaled = Op * 3
        >>> Scaled(x)
        [3.0, 6.0, 9.0]
        """

        return OperatorRightScalarMultiplication(self, other)

    def __rmul__(self, other):
        """ Left multiplication of operators with scalars
        (a*A)(x) = a*A(x)

        Note that left and right multiplication of operators is
        different.

        Parameters
        ----------
        other : Operator
                Operator with same domain and range as this operator

        Returns
        -------
        OperatorLeftScalarMultiplication instance

        Example
        -------

        >>> rn = RN(3)
        >>> Op = IdentityOperator(rn)
        >>> x = rn.element([1, 2, 3])
        >>> Op(x)
        [1.0, 2.0, 3.0]
        >>> Scaled = 3 * Op
        >>> Scaled(x)
        [3.0, 6.0, 9.0]
        """

        return OperatorLeftScalarMultiplication(self, other)

    def __str__(self):
        return self.__class__.__name__

    def __repr__(self):
        return (self.__class__.__name__ + ": " + str(self.domain) +
                "->" + str(self.range))


class OperatorSum(Operator):
    """ Expression type for the sum of operators.

    Sum is only well defined for Operators between LinearSpace:s

    Parameters
    ----------

    op1 : Operator
          The first operator
    op2 : Operator
          Operator with the same domain and range as op1
    tmp : Element in the range
          Used to avoid the creation of a
          temporary when applying the operator.
    """
    def __init__(self, op1, op2, tmp=None):
        if op1.range != op2.range:
            raise TypeError(errfmt('''
            OperatorSum requires that ranges of operators are equal. Given
            ranges do not match ({}, {}).
            '''.format(op1.range, op2.range)))

        if op1.domain != op2.domain:
            raise TypeError(errfmt('''
            OperatorSum requires that domains of operators are equal. Given
            domains do not match ({}, {}).
            '''.format(op1.domain, op2.domain)))

        if tmp is not None and not op1.domain.contains(tmp):
            raise TypeError(errfmt('''
            Tmp ({}) must be an element in the range of the operators ({}).
            '''.format(tmp, op1.domain)))

        self._op1 = op1
        self._op2 = op2
        self.tmp = tmp

    def applyImpl(self, rhs, out):
        tmp = self.tmp if self.tmp is not None else self.range.element()
        self._op1.applyImpl(rhs, out)
        self._op2.applyImpl(rhs, tmp)
        out += tmp

    @property
    def domain(self):
        return self._op1.domain

    @property
    def range(self):
        return self._op1.range

    def __repr__(self):
        return 'OperatorSum( ' + repr(self._op1) + ", " + repr(self._op2) + ')'

    def __str__(self):
        return '(' + str(self._op1) + ' + ' + str(self._op2) + ')'


class OperatorComposition(Operator):
    """Expression type for the composition of operators

    OperatorComposition(left, right)(x) = left(right(x))

    Parameters
    ----------

    op1 : Operator
          The first operator
    op2 : Operator
          Operator with the same domain and range as op1
    tmp : Element in the range of this operator
          Used to avoid the creation of a
          temporary when applying the operator.
    """

    def __init__(self, left, right, tmp=None):
        if right.range != left.domain:
            raise TypeError(errfmt('''
            Range of right operator ({}) does not equal domain of left
            operator ({})
            '''.format(right.range, left.domain)))

        if tmp is not None and not right.range.contains(tmp):
            raise TypeError(errfmt('''
            Tmp ({}) must be an element in the range of the operators ({}).
            '''.format(tmp, left.domain)))

        self._left = left
        self._right = right
        self._tmp = tmp

    def applyImpl(self, rhs, out):
        tmp = self._tmp if self._tmp is not None else self._right.range.element()
        self._right.applyImpl(rhs, tmp)
        self._left.applyImpl(tmp, out)

    @property
    def domain(self):
        return self._right.domain

    @property
    def range(self):
        return self._left.range

    def __repr__(self):
        return ('OperatorComposition( ' + repr(self._left) + ', ' +
                repr(self._right) + ')')

    def __str__(self):
        return str(self._left) + ' o ' + str(self._right)


class OperatorPointwiseProduct(Operator):
    """Pointwise multiplication of operators defined on Banach Algebras
    (with pointwise multiplication)

    OperatorPointwiseProduct(op1, op2)(x) = op1(x) * op2(x)
    """

    def __init__(self, op1, op2):
        if op1.range != op2.range:
            raise TypeError(errfmt('''
            Ranges ({}, {}) of operators are not equal
            '''.format(op1.range, op2.range)))

        if op1.domain != op2.domain:
            raise TypeError(errfmt('''
            Domains ({}, {}) of operators are not equal
            '''.format(op1.domain, op2.domain)))

        self._op1 = op1
        self._op2 = op2

    def applyImpl(self, rhs, out):
        tmp = self._op2.range.element()
        self._op1.applyImpl(rhs, out)
        self._op2.applyImpl(rhs, tmp)
        out *= tmp

    @property
    def domain(self):
        return self._op1.domain

    @property
    def range(self):
        return self._op1.range


class OperatorLeftScalarMultiplication(Operator):
    """Expression type for the left multiplication of operators with
    scalars

    OperatorLeftScalarMultiplication(op, scalar)(x) = scalar * op(x)
    """

    def __init__(self, op, scalar):
        if not op.range.field.contains(scalar):
            raise TypeError(errfmt('''
            'scalar' ({}) not compatible with field of range ({}) of 'op'
            '''.format(scalar, op.range.field)))

        self._op = op
        self._scalar = scalar

    def applyImpl(self, rhs, out):
        self._op.applyImpl(rhs, out)
        out *= self._scalar

    @property
    def domain(self):
        return self._op.domain

    @property
    def range(self):
        return self._op.range

    def __repr__(self):
        return ('OperatorLeftScalarMultiplication( ' + repr(self._op) +
                ', ' + repr(self._scalar) + ')')

    def __str__(self):
        return str(self._scalar) + " * " + str(self._op)


class OperatorRightScalarMultiplication(Operator):
    """Expression type for the right multiplication of operators with
    scalars.

    OperatorRightScalarMultiplication(op, scalar)(x) = op(scalar * x)

    Typically slower than left multiplication since this requires a
    copy.

    Parameters
    ----------

    op : Operator
         Any operator whose range supports `*= scalar`
    scalar : Number
             An element in the field of the domain of op
    tmp : Element in the range of this operator
          Used to avoid the creation of a
          temporary when applying the operator.
    """

    def __init__(self, op, scalar, tmp=None):
        if not op.domain.field.contains(scalar):
            raise TypeError(errfmt('''
            'scalar' ({}) not compatible with field of domain ({}) of 'op'
            '''.format(scalar, op.domain.field)))

        if tmp is not None and not op.domain.contains(tmp):
            raise TypeError(errfmt('''
            'tmp' ({}) must be an element in the domain of 'op' ({}).
            '''.format(tmp, op.domain)))

        self._op = op
        self._scalar = scalar
        self._tmp = tmp

    def applyImpl(self, rhs, out):
        tmp = self._tmp if self._tmp is not None else self.domain.element()
        tmp.lincomb(self._scalar, rhs)
        self._op.applyImpl(tmp, out)

    @property
    def domain(self):
        return self._op.domain

    @property
    def range(self):
        return self._op.range

    def __repr__(self):
        return ('OperatorRightScalarMultiplication( ' + self._op.__repr__() +
                ', ' + repr(self._scalar) + ')')

    def __str__(self):
        return str(self._op) + " * " + str(self._scalar)


# DEFINITION OF LINEAR OPERATOR AND RELATED METHODS
class LinearOperator(Operator):
    """ Linear operator, satisfies A(a*x + b*y) = a*A(x) + b*A(y)

    LinearOperators are only defied on LinearSpace:s.
    """

    @abstractmethod
    def applyAdjointImpl(self, rhs, out):
        """Apply the adjoint of the operator. Abstract, should be
        implemented by subclasses.

        Public callers should instead use applyAdjoint which provides
        type checking.
        """

    # Implicitly defined operators
    @property
    def T(self):
        """ Get the adjoint of this operator such that:

        op.T.apply(rhs, out) = op.applyAdjoint(rhs,out)
        and
        op.T.applyAdjoint(rhs, out) = op.apply(rhs,out)
        """
        return OperatorAdjoint(self)

    def getDerivative(self, point):
        """ The derivative of linear operators is the operator itself
        """
        return self

    def applyAdjoint(self, rhs, out):
        """ Applies the adjoint of the operator, informally:
        out = op(rhs)


        Parameters
        ----------
        rhs : Vector
              A vector in the range of this operator.
              The point the adjoint should be evaluated in.

        out : Vector
              A vector in the domain of this operator.
              The result of the evaluation is written to this
              vector. Any previous content is overwritten.
        """
        if not self.range.contains(rhs):
            raise TypeError(errfmt('''
            rhs ({}) is not in the domain of this operators ({}) adjoint
            '''.format(rhs, self)))
        if not self.domain.contains(out):
            raise TypeError(errfmt('''
            out ({}) is not in the range of this operators ({}) adjoint
            '''.format(out, self)))
        if rhs is out:
            raise ValueError(errfmt('''
            rhs ({}) is the same as out ({}). Operators do not permit aliased
            arguments'''.format(rhs, out)))

        self.applyAdjointImpl(rhs, out)

    def __add__(self, other):
        """Operator addition

        (self + other)(x) = self(x) + other(x)
        """

        if isinstance(other, LinearOperator):  # Special if both are linear
            return LinearOperatorSum(self, other)
        else:
            return super().__add__(other)

    def __mul__(self, other):
        """Multiplication of operators with scalars.

        (a*A)(x) = a * A(x)
        (A*a)(x) = a * A(x)
        """

        if isinstance(other, Number):
            return LinearOperatorScalarMultiplication(self, other)
        else:
            raise TypeError('Expected an operator or a scalar')

    __rmul__ = __mul__


class SelfAdjointOperator(with_metaclass(ABCMeta, LinearOperator)):
    """ Special case of self adjoint operators where A(x) = A.T(x)
    """

    def applyAdjointImpl(self, rhs, out):
        self.applyImpl(rhs, out)

    @property
    def range(self):
        return self.domain


class OperatorAdjoint(LinearOperator):
    """Expression type for the adjoint of an operator.
    """

    def __init__(self, op):
        """Create an operator that is the adjoint of `op`

        It is defined by:
        OperatorAdjoint(op).apply(rhs,out) = op.applyAdjoint(rhs,out)
        and
        OperatorAdjoint(op).applyAdjoint(rhs,out) = op.apply(rhs,out)
        """

        if not isinstance(op, LinearOperator):
            raise TypeError(errfmt('''
            Operator ({}) is not a LinearOperator. OperatorAdjoint is only
            defined for LinearOperators'''.format(op)))

        self._op = op

    def applyImpl(self, rhs, out):
        self._op.applyAdjointImpl(rhs, out)

    def applyAdjointImpl(self, rhs, out):
        self._op.applyImpl(rhs, out)

    @property
    def domain(self):
        return self._op.range

    @property
    def range(self):
        return self._op.domain

    def __repr__(self):
        return 'OperatorAdjoint( ' + repr(self._op) + ')'

    def __str__(self):
        return str(self._op) + "^T"


class LinearOperatorSum(OperatorSum, LinearOperator):
    """Expression type for the sum of linear operators
    """
    def __init__(self, op1, op2, tmp_ran=None, tmp_dom=None):
        """Create the abstract operator sum defined by:

        LinearOperatorSum(op1, op2)(x) = op1(x) + op2(x)

        Args:
            LinearOperator  `op1`      The first operator
            LinearOperator  `op2`      The second operator
            Vector          `tmp_ran`  A vector in the domain of this operator.
                                       Used to avoid the creation of a
                                       temporary when applying the operator.
            Vector          `tmp_dom`  A vector in the range of this operator.
                                       Used to avoid the creation of a
                                       temporary when applying the adjoint of
                                       this operator.
        """
        if not isinstance(op1, LinearOperator):
            raise TypeError(errfmt('''
            op1 ({}) is not a LinearOperator. LinearOperatorSum is only
            defined for LinearOperators.'''.format(op1)))
        if not isinstance(op2, LinearOperator):
            raise TypeError(errfmt('''
            op2 ({}) is not a LinearOperator. LinearOperatorSum is only
            defined for LinearOperators.'''.format(op2)))

        super().__init__(op1, op2, tmp_ran)
        self._tmp_dom = tmp_dom

    def applyAdjointImpl(self, rhs, out):
<<<<<<< HEAD
        tmp = self._tmpDom if self._tmpDom is not None else self.domain.element()
=======
        tmp = (self._tmp_dom if self._tmp_dom is not None
               else self.domain.empty())
>>>>>>> f618893b
        self._op1.applyAdjointImpl(rhs, out)
        self._op2.applyAdjointImpl(rhs, tmp)
        out += tmp


class LinearOperatorComposition(OperatorComposition, LinearOperator):
    """Expression type for the composition of linear operators
    """

    def __init__(self, left, right, tmp=None):
        """ Create the abstract operator composition defined by:

        LinearOperatorComposition(left, right)(x) = left(right(x))

        With adjoint defined by
        LinearOperatorComposition(left, right).T(y) = right.T(left.T(y))

        Args:
            LinearOperator  `left`      The first operator
            LinearOperator  `right`     The second operator
            Vector          `tmp`       A vector in the range of `right`.
                                        Used to avoid the creation of a
                                        temporary when applying the operator.
        """

        if not isinstance(left, LinearOperator):
            raise TypeError(errfmt('''
            left ({}) is not a LinearOperator. LinearOperatorComposition is
            only defined for LinearOperators'''.format(left)))
        if not isinstance(right, LinearOperator):
            raise TypeError(errfmt('''
            right ({}) is not a LinearOperator. LinearOperatorComposition is
            only defined for LinearOperators'''.format(right)))

        super().__init__(left, right, tmp)

    def applyAdjointImpl(self, rhs, out):
        tmp = self._tmp if self._tmp is not None else self._right.range.element()
        self._left.applyAdjoint(rhs, tmp)
        self._right.applyAdjoint(tmp, out)


class LinearOperatorScalarMultiplication(OperatorLeftScalarMultiplication,
                                         LinearOperator):
    """Expression type for the multiplication of operators with scalars
    """

    def __init__(self, op, scalar):
        """ Create the LinearOperatorScalarMultiplication defined by

        LinearOperatorScalarMultiplication(op, scalar)(x) = scalar * op(x)

        Args:
            Operator    `op`        Any operator
            Scalar      `scalar`    An element in the field of the domain
                                    of `op`
        """
        if not isinstance(op, LinearOperator):
            raise TypeError(errfmt('''
            op ({}) is not a LinearOperator.
            LinearOperatorScalarMultiplication is only defined for
            LinearOperators'''.format(op)))

        super().__init__(op, scalar)

    def applyAdjointImpl(self, rhs, out):
        self._op.applyAdjointImpl(rhs, out)
        out *= self._scalar<|MERGE_RESOLUTION|>--- conflicted
+++ resolved
@@ -35,14 +35,18 @@
 
 standard_library.install_aliases()
 
+
 class OperatorMeta(ABCMeta):
     def __call__(cls, *args, **kwargs):
         obj = ABCMeta.__call__(cls, *args, **kwargs)
         if not hasattr(obj, 'domain'):
-            raise NotImplementedError("'Operator' instances should have a 'domain' attribute")
+            raise NotImplementedError(errfmt('''
+            'Operator' instances must have a 'domain' attribute'''))
         if not hasattr(obj, 'range'):
-            raise NotImplementedError("'Operator' instances should have a 'range' attribute")
+            raise NotImplementedError(errfmt('''
+            'Operator' instances must have a 'range' attribute'''))
         return obj
+
 
 class Operator(with_metaclass(OperatorMeta, object)):
     """Abstract operator
@@ -677,12 +681,8 @@
         self._tmp_dom = tmp_dom
 
     def applyAdjointImpl(self, rhs, out):
-<<<<<<< HEAD
-        tmp = self._tmpDom if self._tmpDom is not None else self.domain.element()
-=======
         tmp = (self._tmp_dom if self._tmp_dom is not None
-               else self.domain.empty())
->>>>>>> f618893b
+               else self.domain.element())
         self._op1.applyAdjointImpl(rhs, out)
         self._op2.applyAdjointImpl(rhs, tmp)
         out += tmp
