# Copyright 2014, 2015 The ODL development group
#
# This file is part of ODL.
#
# ODL is free software: you can redistribute it and/or modify
# it under the terms of the GNU General Public License as published by
# the Free Software Foundation, either version 3 of the License, or
# (at your option) any later version.
#
# ODL is distributed in the hope that it will be useful,
# but WITHOUT ANY WARRANTY; without even the implied warranty of
# MERCHANTABILITY or FITNESS FOR A PARTICULAR PURPOSE.  See the
# GNU General Public License for more details.
#
# You should have received a copy of the GNU General Public License
# along with ODL.  If not, see <http://www.gnu.org/licenses/>.

from __future__ import absolute_import

<<<<<<< HEAD
__all__ = ()
=======
__all__ = ()

from . import newton
from .newton import *
__all__ += newton.__all__
>>>>>>> e54bc5bb
<|MERGE_RESOLUTION|>--- conflicted
+++ resolved
@@ -17,12 +17,8 @@
 
 from __future__ import absolute_import
 
-<<<<<<< HEAD
-__all__ = ()
-=======
 __all__ = ()
 
 from . import newton
 from .newton import *
-__all__ += newton.__all__
->>>>>>> e54bc5bb
+__all__ += newton.__all__